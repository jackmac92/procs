--- conflicted
+++ resolved
@@ -36,17 +36,10 @@
 
 [dependencies]
 anyhow        = "1.0"
-<<<<<<< HEAD
 byte-unit     = "5.0"
 clap          = {version = "4.4", features = ["derive"]}
 clap_complete = "4.4"
-console       = "0.15.7"
-=======
-byte-unit     = "4"
-clap          = {version = "3.2.25", features = ["derive"]}
-clap_complete = "3.2.5"
 console       = "0.15.8"
->>>>>>> d0a9d7ad
 chrono        = {version = "0.4.31", default-features = false, features = ["clock"]}
 directories   = "5.0.1"
 dockworker    = { version = "0.3.0", optional = true }
